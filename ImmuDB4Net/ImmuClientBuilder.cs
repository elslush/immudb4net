/*
Copyright 2022 CodeNotary, Inc. All rights reserved.

Licensed under the Apache License, Version 2.0 (the "License");
you may not use this file except in compliance with the License.
You may obtain a copy of the License at

	http://www.apache.org/licenses/LICENSE-2.0

Unless required by applicable law or agreed to in writing, software
distributed under the License is distributed on an "AS IS" BASIS,
WITHOUT WARRANTIES OR CONDITIONS OF ANY KIND, either express or implied.
See the License for the specific language governing permissions and
limitations under the License.
*/

namespace ImmuDB;
using Org.BouncyCastle.Crypto;


///Builder is an inner class that implements the builder pattern for ImmuClient
public class ImmuClientBuilder
{
<<<<<<< HEAD
    /// <summary>
    /// Builder class allows the creation of ImmuClient instances
    /// </summary>
    public class ImmuClientBuilder
    {
        public string ServerUrl { get; private set; }
        public string Username { get; private set; }
        public string Password { get; private set; }
        public string Database { get; private set; }
        public int ServerPort { get; private set; }
        public AsymmetricKeyParameter? ServerSigningKey { get; private set; }
        public bool DeploymentInfoCheck { get; private set; }
        public IImmuStateHolder StateHolder { get; private set; }
        public TimeSpan HeartbeatInterval { get; set; }

        internal IConnectionPool ConnectionPool { get; }
        internal ISessionManager SessionManager { get; }

        static ImmuClientBuilder()
        {
            // This is needed for .NET Core 3 and below.
            AppContext.SetSwitch("System.Net.Http.SocketsHttpHandler.Http2UnencryptedSupport", true);
        }

        /// <summary>
        /// The constructor for ImmuClientBuilder, sets the default values for the fields
        /// </summary>
        public ImmuClientBuilder()
        {
            ServerUrl = "localhost";
            ServerPort = 3322;
            Username = "immudb";
            Password = "immudb";
            Database = "defaultdb";
            StateHolder = new FileImmuStateHolder();
            DeploymentInfoCheck = true;
            HeartbeatInterval = TimeSpan.FromMinutes(1);
            ConnectionPool = RandomAssignConnectionPool.Instance;
            SessionManager = DefaultSessionManager.Instance;
            ConnectionShutdownTimeout = TimeSpan.FromSeconds(2);
        }

        /// <summary>
        /// Gets the GrpcAddress; it is formed from the ServerUrl and ServerPort parameters
        /// </summary>
        /// <value></value>
        public string GrpcAddress
=======
    public string ServerUrl { get; private set; }
    public string Username { get; private set; }
    public string Password { get; private set; }
    public string Database { get; private set; }
    public int ServerPort { get; private set; }
    public AsymmetricKeyParameter? ServerSigningKey { get; private set; }
    public bool DeploymentInfoCheck { get; private set; }
    public ImmuStateHolder StateHolder { get; private set; }
    public TimeSpan HeartbeatInterval { get; set; }

    internal IConnectionPool ConnectionPool { get; }
    internal ISessionManager SessionManager { get; }

    static ImmuClientBuilder()
    {
        // This is needed for .NET Core 3 and below.
        AppContext.SetSwitch("System.Net.Http.SocketsHttpHandler.Http2UnencryptedSupport", true);
    }

    public ImmuClientBuilder()
    {
        ServerUrl = "localhost";
        ServerPort = 3322;
        Username = "immudb";
        Password = "immudb";
        Database = "defaultdb";
        StateHolder = new FileImmuStateHolder();
        DeploymentInfoCheck = true;
        HeartbeatInterval = TimeSpan.FromMinutes(1);
        ConnectionPool = RandomAssignConnectionPool.Instance;
        SessionManager = DefaultSessionManager.Instance;
        ConnectionShutdownTimeout = TimeSpan.FromSeconds(2);
    }

    public string GrpcAddress
    {
        get
>>>>>>> f31cc8bd
        {
            string schema = ServerUrl.StartsWith("http") ? "" : "http://";
            return $"{schema}{ServerUrl.ToLowerInvariant()}:{ServerPort}";
        }
<<<<<<< HEAD
        /// <summary>
        /// Gets the length of time the <see cref="ImmuClient.Shutdown" /> function is allowed to block before it completes.
        /// </summary>
        /// <value>Default: 2 sec</value>
        public TimeSpan ConnectionShutdownTimeout { get; internal set; }

        /// <summary>
        /// Sets a stateholder instance. It could be a custom state holder that implements IImmuStateHolder
        /// </summary>
        /// <param name="stateHolder"></param>
        /// <returns></returns>
        public ImmuClientBuilder WithStateHolder(IImmuStateHolder stateHolder)
        {
            StateHolder = stateHolder;
            return this;
        }

        /// <summary>
        /// Sets the CheckDeploymentInfo flag. If this flag is set then a check of server authenticity is perform while establishing a new link with the ImmuDB server.
        /// </summary>
        /// <param name="check"></param>
        /// <returns></returns>
        public ImmuClientBuilder CheckDeploymentInfo(bool check)
        {
            this.DeploymentInfoCheck = check;
            return this;
        }

        /// <summary>
        /// Sets the credentials
        /// </summary>
        /// <param name="username">The username</param>
        /// <param name="password">The password</param>
        /// <returns></returns>
        public ImmuClientBuilder WithCredentials(string username, string password)
        {
            this.Username = username;
            this.Password = password;
            return this;
        }

        /// <summary>
        /// Sets the database name
        /// </summary>
        /// <param name="databaseName"></param>
        /// <returns></returns>
        public ImmuClientBuilder WithDatabase(string databaseName)
        {
            this.Database = databaseName;
            return this;
        }

        /// <summary>
        /// Sets the port number where the ImmuDB listens to
        /// </summary>
        /// <param name="serverPort"></param>
        /// <returns></returns>
        public ImmuClientBuilder WithServerPort(int serverPort)
        {
            this.ServerPort = serverPort;
            return this;
        }

        /// <summary>
        /// Sets the server URL 
        /// </summary>
        /// <param name="serverUrl"></param>
        /// <returns></returns>
        public ImmuClientBuilder WithServerUrl(string serverUrl)
        {
            this.ServerUrl = serverUrl;
            return this;
        }

        /// <summary>
        /// Sets the time interval between heartbeat gRPC calls
        /// </summary>
        /// <param name="heartbeatInterval"></param>
        /// <returns></returns>
        public ImmuClientBuilder WithHeartbeatInterval(TimeSpan heartbeatInterval)
        {
            this.HeartbeatInterval = heartbeatInterval;
            return this;
        }

        /// <summary>
        /// Sets the length of time the <see cref="ImmuClient.Shutdown" /> function is allowed to block before it completes.
        /// </summary>
        /// <param name="timeout"></param>
        /// <returns></returns>
        public ImmuClientBuilder WithConnectionShutdownTimeout(TimeSpan timeout)
        {
            this.ConnectionShutdownTimeout = timeout;
            return this;
        }

        /// <summary>
        /// Sets the file path containing the signing public key of ImmuDB server
        /// </summary>
        /// <param name="publicKeyFileName"></param>
        /// <returns></returns>
        public ImmuClientBuilder WithServerSigningKey(string publicKeyFileName)
        {
            this.ServerSigningKey = ImmuState.GetPublicKeyFromPemFile(publicKeyFileName);
            return this;
        }

        /// <summary>
        /// Sets the server signing key
        /// </summary>
        /// <param name="key"></param>
        /// <returns></returns>
        public ImmuClientBuilder WithServerSigningKey(AsymmetricKeyParameter? key)
        {
            this.ServerSigningKey = key;
            return this;
        }

        /// <summary>
        /// Creates an <see cref="ImmuClient" /> instance using the parameters defined in the builder. One can use the builder's fluent interface to define these parameters.
        /// </summary>
        /// <returns></returns>
        public ImmuClient Build()
        {
            return new ImmuClient(this);
        }

        /// <summary>
        /// Creates an <see cref="ImmuClient" /> instance using the parameters from the builder instance and opens a connection to the server.
        /// </summary>
        /// <returns></returns>
        public async Task<ImmuClient> Open()
        {
            var immuClient = new ImmuClient(this);
            await immuClient.Open(this.Username, this.Password, this.Database);
            return immuClient;
        }
=======
    }

    public TimeSpan ConnectionShutdownTimeout { get; internal set; }

    public ImmuClientBuilder WithStateHolder(ImmuStateHolder stateHolder)
    {
        StateHolder = stateHolder;
        return this;
    }

    public ImmuClientBuilder CheckDeploymentInfo(bool check)
    {
        this.DeploymentInfoCheck = check;
        return this;
    }

    public ImmuClientBuilder WithCredentials(string username, string password)
    {
        this.Username = username;
        this.Password = password;
        return this;
    }

    public ImmuClientBuilder WithDatabase(string databaseName)
    {
        this.Database = databaseName;
        return this;
    }

    public ImmuClientBuilder WithServerPort(int serverPort)
    {
        this.ServerPort = serverPort;
        return this;
    }

    public ImmuClientBuilder WithServerUrl(string serverUrl)
    {
        this.ServerUrl = serverUrl;
        return this;
    }

    public ImmuClientBuilder WithHeartbeatInterval(TimeSpan heartbeatInterval)
    {
        this.HeartbeatInterval = heartbeatInterval;
        return this;
    }

    public ImmuClientBuilder WithConnectionShutdownTimeout(TimeSpan timeout)
    {
        this.ConnectionShutdownTimeout = timeout;
        return this;
    }

    public ImmuClientBuilder WithServerSigningKey(string publicKeyFileName)
    {
        this.ServerSigningKey = ImmuState.GetPublicKeyFromPemFile(publicKeyFileName);
        return this;
    }

    public ImmuClientBuilder WithServerSigningKey(AsymmetricKeyParameter? key)
    {
        this.ServerSigningKey = key;
        return this;
    }

    public ImmuClient Build()
    {
        return new ImmuClient(this);
    }

    public async Task<ImmuClient> Open()
    {
        var immuClient = new ImmuClient(this);
        await immuClient.Open(this.Username, this.Password, this.Database);
        return immuClient;
>>>>>>> f31cc8bd
    }
}<|MERGE_RESOLUTION|>--- conflicted
+++ resolved
@@ -17,25 +17,20 @@
 namespace ImmuDB;
 using Org.BouncyCastle.Crypto;
 
-
-///Builder is an inner class that implements the builder pattern for ImmuClient
-public class ImmuClientBuilder
+public partial class ImmuClient
 {
-<<<<<<< HEAD
-    /// <summary>
-    /// Builder class allows the creation of ImmuClient instances
-    /// </summary>
+    ///Builder is an inner class that implements the builder pattern for ImmuClient
     public class ImmuClientBuilder
     {
         public string ServerUrl { get; private set; }
         public string Username { get; private set; }
         public string Password { get; private set; }
         public string Database { get; private set; }
-        public int ServerPort { get; private set; }
+        public  int ServerPort { get; private set; }
         public AsymmetricKeyParameter? ServerSigningKey { get; private set; }
         public bool DeploymentInfoCheck { get; private set; }
-        public IImmuStateHolder StateHolder { get; private set; }
-        public TimeSpan HeartbeatInterval { get; set; }
+        public ImmuStateHolder StateHolder { get; private set; }
+        public TimeSpan HeartbeatInterval {get; set;}
 
         internal IConnectionPool ConnectionPool { get; }
         internal ISessionManager SessionManager { get; }
@@ -69,50 +64,13 @@
         /// </summary>
         /// <value></value>
         public string GrpcAddress
-=======
-    public string ServerUrl { get; private set; }
-    public string Username { get; private set; }
-    public string Password { get; private set; }
-    public string Database { get; private set; }
-    public int ServerPort { get; private set; }
-    public AsymmetricKeyParameter? ServerSigningKey { get; private set; }
-    public bool DeploymentInfoCheck { get; private set; }
-    public ImmuStateHolder StateHolder { get; private set; }
-    public TimeSpan HeartbeatInterval { get; set; }
-
-    internal IConnectionPool ConnectionPool { get; }
-    internal ISessionManager SessionManager { get; }
-
-    static ImmuClientBuilder()
-    {
-        // This is needed for .NET Core 3 and below.
-        AppContext.SetSwitch("System.Net.Http.SocketsHttpHandler.Http2UnencryptedSupport", true);
-    }
-
-    public ImmuClientBuilder()
-    {
-        ServerUrl = "localhost";
-        ServerPort = 3322;
-        Username = "immudb";
-        Password = "immudb";
-        Database = "defaultdb";
-        StateHolder = new FileImmuStateHolder();
-        DeploymentInfoCheck = true;
-        HeartbeatInterval = TimeSpan.FromMinutes(1);
-        ConnectionPool = RandomAssignConnectionPool.Instance;
-        SessionManager = DefaultSessionManager.Instance;
-        ConnectionShutdownTimeout = TimeSpan.FromSeconds(2);
-    }
-
-    public string GrpcAddress
-    {
-        get
->>>>>>> f31cc8bd
-        {
-            string schema = ServerUrl.StartsWith("http") ? "" : "http://";
-            return $"{schema}{ServerUrl.ToLowerInvariant()}:{ServerPort}";
-        }
-<<<<<<< HEAD
+        {
+            get
+            {
+                string schema = ServerUrl.StartsWith("http") ? "" : "http://";
+                return $"{schema}{ServerUrl.ToLowerInvariant()}:{ServerPort}";
+            }
+        }
         /// <summary>
         /// Gets the length of time the <see cref="ImmuClient.Shutdown" /> function is allowed to block before it completes.
         /// </summary>
@@ -250,82 +208,5 @@
             await immuClient.Open(this.Username, this.Password, this.Database);
             return immuClient;
         }
-=======
-    }
-
-    public TimeSpan ConnectionShutdownTimeout { get; internal set; }
-
-    public ImmuClientBuilder WithStateHolder(ImmuStateHolder stateHolder)
-    {
-        StateHolder = stateHolder;
-        return this;
-    }
-
-    public ImmuClientBuilder CheckDeploymentInfo(bool check)
-    {
-        this.DeploymentInfoCheck = check;
-        return this;
-    }
-
-    public ImmuClientBuilder WithCredentials(string username, string password)
-    {
-        this.Username = username;
-        this.Password = password;
-        return this;
-    }
-
-    public ImmuClientBuilder WithDatabase(string databaseName)
-    {
-        this.Database = databaseName;
-        return this;
-    }
-
-    public ImmuClientBuilder WithServerPort(int serverPort)
-    {
-        this.ServerPort = serverPort;
-        return this;
-    }
-
-    public ImmuClientBuilder WithServerUrl(string serverUrl)
-    {
-        this.ServerUrl = serverUrl;
-        return this;
-    }
-
-    public ImmuClientBuilder WithHeartbeatInterval(TimeSpan heartbeatInterval)
-    {
-        this.HeartbeatInterval = heartbeatInterval;
-        return this;
-    }
-
-    public ImmuClientBuilder WithConnectionShutdownTimeout(TimeSpan timeout)
-    {
-        this.ConnectionShutdownTimeout = timeout;
-        return this;
-    }
-
-    public ImmuClientBuilder WithServerSigningKey(string publicKeyFileName)
-    {
-        this.ServerSigningKey = ImmuState.GetPublicKeyFromPemFile(publicKeyFileName);
-        return this;
-    }
-
-    public ImmuClientBuilder WithServerSigningKey(AsymmetricKeyParameter? key)
-    {
-        this.ServerSigningKey = key;
-        return this;
-    }
-
-    public ImmuClient Build()
-    {
-        return new ImmuClient(this);
-    }
-
-    public async Task<ImmuClient> Open()
-    {
-        var immuClient = new ImmuClient(this);
-        await immuClient.Open(this.Username, this.Password, this.Database);
-        return immuClient;
->>>>>>> f31cc8bd
     }
 }